--- conflicted
+++ resolved
@@ -222,10 +222,7 @@
           tabs: {
             textTabs:     get_signer_tabs(signer[:text_tabs]),
             checkboxTabs: get_signer_tabs(signer[:checkbox_tabs]),
-<<<<<<< HEAD
-=======
             numberTabs:   get_signer_tabs(signer[:number_tabs]),
->>>>>>> 87cead4d
             fullNameTabs: get_signer_tabs(signer[:fullname_tabs]),
             dateTabs:     get_signer_tabs(signer[:date_tabs])
           }
@@ -997,7 +994,7 @@
 
       JSON.parse(response.body)
     end
-    
+
     # Public retrieves a PDF containing the combined content of all
     # documents and the certificate for the given envelope.
     #
@@ -1020,31 +1017,6 @@
       content_type = { 'Content-Type' => 'application/json' }
       content_type.merge(options[:headers]) if options[:headers]
 
-<<<<<<< HEAD
-=======
-    # Public retrieves a PDF containing the combined content of all
-    # documents and the certificate for the given envelope.
-    #
-    # envelope_id      - ID of the envelope from which the doc will be retrieved
-    # local_save_path  - Local absolute path to save the doc to including the
-    #                    filename itself
-    # headers          - Optional hash of headers to merge into the existing
-    #                    required headers for a multipart request.
-    #
-    # Example
-    #
-    #   client.get_combined_document_from_envelope(
-    #     envelope_id: @envelope_response['envelopeId'],
-    #     local_save_path: 'docusign_docs/file_name.pdf',
-    #     return_stream: true/false # will return the bytestream instead of saving doc to file system.
-    #   )
-    #
-    # Returns the PDF document as a byte stream.
-    def get_combined_document_from_envelope(options={})
-      content_type = { 'Content-Type' => 'application/json' }
-      content_type.merge(options[:headers]) if options[:headers]
-
->>>>>>> 87cead4d
       uri = build_uri("/accounts/#{acct_id}/envelopes/#{options[:envelope_id]}/documents/combined")
 
       http = initialize_net_http_ssl(uri)
