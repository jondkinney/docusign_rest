require 'openssl'

module DocusignRest

  class Client
    # Define the same set of accessors as the DocusignRest module
    attr_accessor *Configuration::VALID_CONFIG_KEYS
    attr_accessor :docusign_authentication_headers, :acct_id

    def initialize(options={})
      # Merge the config values from the module and those passed to the client.
      merged_options = DocusignRest.options.merge(options)

      # Copy the merged values to this client and ignore those not part
      # of our configuration
      Configuration::VALID_CONFIG_KEYS.each do |key|
        send("#{key}=", merged_options[key])
      end

      # Set up the DocuSign Authentication headers with the values passed from
      # our config block
      @docusign_authentication_headers = {
        "X-DocuSign-Authentication" => "" \
          "<DocuSignCredentials>" \
            "<Username>#{DocusignRest.username}</Username>" \
            "<Password>#{DocusignRest.password}</Password>" \
            "<IntegratorKey>#{DocusignRest.integrator_key}</IntegratorKey>" \
          "</DocuSignCredentials>"
      }

      # Set the account_id from the configure block if present, but can't call
      # the instance var @account_id because that'll override the attr_accessor
      # that is automatically configured for the configure block
      @acct_id = DocusignRest.account_id
    end


    # Internal: sets the default request headers allowing for user overrides
    # via options[:headers] from within other requests. Additionally injects
    # the X-DocuSign-Authentication header to authorize the request.
    #
    # Client can pass in header options to any given request:
    # headers: {"Some-Key" => "some/value", "Another-Key" => "another/value"}
    #
    # Then we pass them on to this method to merge them with the other
    # required headers
    #
    # Example:
    #
    #   headers(options[:headers])
    #
    # Returns a merged hash of headers overriding the default Accept header if
    # the user passes in a new "Accept" header key and adds any other
    # user-defined headers along with the X-DocuSign-Authentication headers
    def headers(user_defined_headers={})
      default = {
        "Accept" => "application/json" #this seems to get added automatically, so I can probably remove this
      }

      default.merge!(user_defined_headers) if user_defined_headers

      @docusign_authentication_headers.merge(default)
    end


    # Internal: builds a URI based on the configurable endpoint, api_version,
    # and the passed in relative url
    #
    # url - a relative url requiring a leading forward slash
    #
    # Example:
    #
    #   build_uri("/login_information")
    #
    # Returns a parsed URI object
    def build_uri(url)
      URI.parse("#{DocusignRest.endpoint}/#{DocusignRest.api_version}#{url}")
    end


    # Internal: configures Net:HTTP with some default values that are required
    # for every request to the DocuSign API
    #
    # Returns a configured Net::HTTP object into which a request can be passed
    def initialize_net_http_ssl(uri)
      http = Net::HTTP.new(uri.host, uri.port)
      http.use_ssl = (uri.scheme == 'https')
      if (http.use_ssl?)
        if (File.exists?(DocusignRest.root_ca_file))
          http.ca_file = DocusignRest.root_ca_file
          # Explicitly verifies that the certificate matches the domain. Requires
          # that we use www when calling the production DocuSign API
          http.verify_mode = OpenSSL::SSL::VERIFY_PEER
          http.verify_depth = 5
        else
          raise 'Certificate path not found.'
        end
      else
        http.verify_mode = OpenSSL::SSL::VERIFY_NONE 
      end

      http
    end


    # Public: gets info necessary to make additional requests to the DocuSign API
    #
    # options - hash of headers if the client wants to override something
    #
    # Examples:
    #
    #   client = DocusignRest::Client.new
    #   response = client.login_information
    #   puts response.body
    #
    # Returns:
    #   accountId - For the username, password, and integrator_key specified
    #   baseUrl   - The base URL for all future DocuSign requests
    #   email     - The email used when signing up for DocuSign
    #   isDefault - # TODO identify what this is
    #   name      - The account name provided when signing up for DocuSign
    #   userId    - # TODO determine what this is used for, if anything
    #   userName  - Full name provided when signing up for DocuSign
    def get_login_information(options={})
      uri = build_uri("/login_information")
      request = Net::HTTP::Get.new(uri.request_uri, headers(options[:headers]))
      http = initialize_net_http_ssl(uri)
      http.request(request)
    end


    # Internal: uses the get_login_information method to determine the client's
    # accountId and then caches that value into an instance variable so we
    # don't end up hitting the API for login_information more than once per
    # request.
    #
    # This is used by the rake task in lib/tasks/docusign_task.rake to add
    # the config/initialzers/docusign_rest.rb file with the proper config block
    # which includes the account_id in it. That way we don't require hitting
    # the /login_information URI in normal requests
    #
    # Returns the accountId string
    def get_account_id
      unless @acct_id
        response = get_login_information.body
        hashed_response = JSON.parse(response)
        login_accounts = hashed_response['loginAccounts']
        @acct_id ||= login_accounts.first['accountId']
      end

      @acct_id
    end

    def check_signer_for_tabs(signer)
      signer_tabs = signer[:tabs]
      return nil if signer_tabs.nil? or ! signer_tabs.kind_of?(Hash)
      
      tabs = {}
      signer_tabs.map do |tab_type, tabs|
        tab_map = tabs.map do |tab|
          { 
            tabLabel: "#{tab[:tabLabel]}",
            name: "#{tab[:name]}",
            value: "#{tab[:value]}" 
          }
        end
        tabs[tab_type.to_s] = tab_map
      end
    end

    # Internal: takes in an array of hashes of signers and concatenates all the
    # hashes with commas
    #
    # embedded -  Tells DocuSign if this is an embedded signer which determines
    #             weather or not to deliver emails. Also lets us authenticate
    #             them when they go to do embedded signing. Behind the scenes
    #             this is setting the clientUserId value to the signer's email.
    # name      - The name of the signer
    # email     - The email of the signer
    # role_name - The role name of the signer ('Attorney', 'Client', etc.).
    # tabs      - Hash of tab pairs grouped by type (Example type: 'textTabs')
    #             { textTabs: [ { tabLabel: "label", name: "name", value: "value" } ] }
    #
    #             NOTE: The 'tabs' option is NOT supported in 'v1' of the REST API
    #
    # Returns an array of hashes of users that need to be embedded in the
    # template to create an envelope
    def get_template_roles(signers)
      template_roles = []
      signers.each_with_index do |signer, index|
        template_role = {
          name: signer[:name],
          email: signer[:email],
          roleName: signer[:role_name]
        }

        template_role[:clientUserId] = signer[:email] if signer[:embedded] == true

        template_role[:tabs] = check_signer_for_tabs(signer)

        template_roles << template_role
      end
      template_roles
    end

    # Internal: takes an array of hashes of signers required to complete a
    # document and allows for setting several options. Not all options are
    # currently dynamic but that's easy to change/add which I (and I'm
    # sure others) will be doing in the future.
    #
    # template           - Includes other optional fields only used when
    #                      being called from a template
    # email              - The signer's email
    # name               - The signer's name
    # embedded           - Tells DocuSign if this is an embedded signer which
    #                      determines weather or not to deliver emails. Also
    #                      lets us authenticate them when they go to do
    #                      embedded signing. Behind the scenes this is setting
    #                      the clientUserId value to the signer's email.
    # email_notification - Send an email or not
    # role_name          - The signer's role, like 'Attorney' or 'Client', etc.
    # template_locked    - Doesn't seem to work/do anything
    # template_required  - Doesn't seem to work/do anything
    # anchor_string      - The string of text to anchor the 'sign here' tab to
    # document_id        - If the doc you want signed isn't the first doc in
    #                      the files options hash
    # page_number        - Page number of the sign here tab
    # x_position         - Distance horizontally from the anchor string for the
    #                      'sign here' tab to appear. Note: doesn't seem to
    #                      currently work.
    # y_position         - Distance vertically from the anchor string for the
    #                      'sign here' tab to appear. Note: doesn't seem to
    #                      currently work.
    # sign_here_tab_text - Instead of 'sign here'. Note: doesn't work
    # tab_label          - TODO: figure out what this is
    def get_signers(signers, options={})
      doc_signers = []
      signers.each_with_index do |signer, index|
        # Build up a string with concatenation so that we can append the full
        # string to the doc_signers array as the last step in this block
        doc_signer = {
          email: signer[:email],
          name: signer[:name],
          accessCode: '',
          addAccessCodeToEmail: false,
          customFields: nil,
          emailNotification: signer[:email_notification],
          iDCheckConfigurationName: nil,
          iDCheckInformationInput: nil,
          inheritEmailNotificationConfiguration: false,
          note: '',
          phoneAuthentication: nil,
          recipientAttachment: nil,
          recipientId: "#{index + 1}",
          requireIdLookup: false,
          roleName: signer[:role_name],
          routingOrder: "#{index + 1}",
          socialAuthentications: nil,
          autoNavigation: false,
          defaultRecipient: false,
          signatureInfo: nil,
          tabs: {
            approveTabs: nil,
            checkboxTabs: nil,
            companyTabs: nil,
            dateSignedTabs: nil,
            dateTabs: nil,
            declineTabs: nil,
            emailTabs: nil,
            envelopeIdTabs: nil,
            fullNameTabs: nil,
            initialHereTabs: nil,
            listTabs: nil,
            noteTabs: nil,
            numberTabs: nil,
            radioGroupTabs: nil,
            signHereTabs: nil,
            signerAttachmentTabs: nil,
            ssnTabs: nil,
            textTabs: nil,
            titleTabs: nil,
            zipTabs: nil
          }
        }

        doc_signer[:clientUserId] = signer[:email] if signer[:embedded] == true

        if options[:template] == true
          doc_signer.merge!({
            templateAccessCodeRequired: false,
            templateLocked: signer[:template_locked] || true,
            templateRequired: signer[:template_required] || true
          })
        end

        doc_signer[:tabs][:dateSignedTabs] = signer[:date_signed_tabs].map do |date_signed_tab|
           {
              anchorString:"#{date_signed_tab[:anchor_string]}",
              anchorXOffset: "#{date_signed_tab[:anchor_x_offset] || '0'}",
              anchorYOffset: "#{date_signed_tab[:anchor_y_offset] || '0'}",
              anchorIgnoreIfNotPresent: "#{date_signed_tab[:ignore_anchor_if_not_present] || false}",
              anchorUnits: pixels,
              conditionalParentLabel: nil,
              conditionalParentValue: nil,
              documentId:"#{date_signed_tab[:document_id] || '1'}",
              pageNumber:"#{date_signed_tab[:page_number] || '1'}",
              recipientId:"#{index+1}" 
            }
        end

        doc_signer[:tabs][:signHereTabs] = signer[:sign_here_tabs].map do |sign_here_tab|
          tab = {
            conditionalParentLabel: nil,
            conditionalParentValue: nil,
            documentId: "#{sign_here_tab[:document_id] || '1'}",
            pageNumber: "#{sign_here_tab[:page_number] || '1'}",
            recipientId: "#{index + 1}",
            xPosition: "#{sign_here_tab[:x_position] || '0'}",
            yPosition: "#{sign_here_tab[:y_position] || '0'}",
            name: "#{sign_here_tab[:sign_here_tab_text] || 'Sign Here'}",
            optional: false,
            scaleValue: 1,
            tabLabel: "#{sign_here_tab[:tab_label] || 'Signature 1'}"
          }

          if sign_here_tab[:anchor_string].present?
            tab.merge!({
              anchorString: sign_here_tab[:anchor_string],
              anchorXOffset: "#{sign_here_tab[:anchor_x_offset] || '0'}",
              anchorYOffset: "#{sign_here_tab[:anchor_y_offset] || '0'}",
              anchorIgnoreIfNotPresent: sign_here_tab[:ignore_anchor_if_not_present] || false,
              anchorUnits: 'pixels'
            })
          end

          if options[:template] == true
            tab.merge!({
              templateLocked: sign_here_tab[:template_locked] || true,
              templateRequired: sign_here_tab[:template_required] || true
            })
          end

          tab
        end

        # append the fully build string to the array
        doc_signers << doc_signer
      end

      doc_signers
    end

    # Internal: sets up the file ios array
    #
    # files - a hash of file params
    #
    # Returns the properly formatted ios used to build the file_params hash
    def create_file_ios(files)
      # UploadIO is from the multipart-post gem's lib/composite_io.rb:57
      # where it has this documentation:
      #
      # ********************************************************************
      # Create an upload IO suitable for including in the params hash of a
      # Net::HTTP::Post::Multipart.
      #
      # Can take two forms. The first accepts a filename and content type, and
      # opens the file for reading (to be closed by finalizer).
      #
      # The second accepts an already-open IO, but also requires a third argument,
      # the filename from which it was opened (particularly useful/recommended if
      # uploading directly from a form in a framework, which often save the file to
      # an arbitrarily named RackMultipart file in /tmp).
      #
      # Usage:
      #
      #     UploadIO.new("file.txt", "text/plain")
      #     UploadIO.new(file_io, "text/plain", "file.txt")
      # ********************************************************************
      #
      # There is also a 4th undocumented argument, opts={}, which allows us
      # to send in not only the Content-Disposition of 'file' as required by
      # DocuSign, but also the documentId parameter which is required as well
      #
      ios = []
      files.each_with_index do |file, index|
        ios << UploadIO.new(
                 file[:io] || file[:path],
                 file[:content_type] || "application/pdf",
                 file[:name],
                 "Content-Disposition" => "file; documentid=#{index+1}"
               )
      end
      ios
    end


    # Internal: sets up the file_params for inclusion in a multipart post request
    #
    # ios - An array of UploadIO formatted file objects
    #
    # Returns a hash of files params suitable for inclusion in a multipart
    # post request
    def create_file_params(ios)
      # multi-doc uploading capabilities, each doc needs to be it's own param
      file_params = {}
      ios.each_with_index do |io,index|
        file_params.merge!("file#{index+1}" => io)
      end
      file_params
    end


    # Internal: takes in an array of hashes of documents and calculates the
    # documentId then concatenates all the hashes with commas
    #
    # Returns a hash of documents that are to be uploaded
    def get_documents(ios)
      ios.each_with_index.map do |io, index|
        {
          documentId: "#{index+1}",
          name: io.original_filename
        }
      end
    end


    # Internal sets up the Net::HTTP request
    #
    # uri         - The fully qualified final URI
    # post_body   - The custom post body including the signers, etc
    # file_params - Formatted hash of ios to merge into the post body
    # headers     - Allows for passing in custom headers
    #
    # Returns a request object suitable for embedding in a request
    def initialize_net_http_multipart_post_request(uri, post_body, file_params, headers)
      # Net::HTTP::Post::Multipart is from the multipart-post gem's lib/multipartable.rb
      #
      # path       - The fully qualified URI for the request
      # params     - A hash of params (including files for uploading and a
      #              customized request body)
      # headers={} - The fully merged, final request headers
      # boundary   - Optional: you can give the request a custom boundary
      #
      request = Net::HTTP::Post::Multipart.new(
        uri.request_uri,
        {post_body: post_body}.merge(file_params),
        headers
      )

      # DocuSign requires that we embed the document data in the body of the
      # JSON request directly so we need to call ".read" on the multipart-post
      # provided body_stream in order to serialize all the files into a
      # compatible JSON string.
      request.body = request.body_stream.read
      request
    end


    # Public: creates an envelope from a document directly without a template
    #
    # file_io       - Optional: an opened file stream of data (if you don't
    #                 want to save the file to the file system as an incremental
    #                 step)
    # file_path     - Required if you don't provide a file_io stream, this is
    #                 the local path of the file you wish to upload. Absolute
    #                 paths recommended.
    # file_name     - The name you want to give to the file you are uploading
    # content_type  - (for the request body) application/json is what DocuSign
    #                 is expecting
    # email_subject - (Optional) short subject line for the email
    # email_body    - (Optional) custom text that will be injected into the
    #                 DocuSign generated email
    # signers       - A hash of users who should receive the document and need
    #                 to sign it. More info about the options available for
    #                 this method are documented above it's method definition.
    # status        - Options include: 'sent', 'created', 'voided' and determine
    #                 if the envelope is sent out immediately or stored for
    #                 sending at a later time
    # headers       - Allows a client to pass in some
    #
    # Returns a JSON parsed response object containing:
    #   envelopeId     - The envelope's ID
    #   status         - Sent, created, or voided
    #   statusDateTime - The date/time the envelope was created
    #   uri            - The relative envelope uri
    def create_envelope_from_document(options={})
      ios = create_file_ios(options[:files])
      file_params = create_file_params(ios)

      post_body = {
        emailBlurb: "#{options[:email][:body] if options[:email]}",
        emailSubject: "#{options[:email][:subject] if options[:email]}",
        documents: get_documents(ios),
        recipients: {
          signers: get_signers(options[:signers])
        },
        status: options[:status]
      }.to_json

      uri = build_uri("/accounts/#{@acct_id}/envelopes")

      http = initialize_net_http_ssl(uri)

      request = initialize_net_http_multipart_post_request(
                  uri, post_body, file_params, headers(options[:headers])
                )

      # Finally do the Net::HTTP request!
      response = http.request(request)
      parsed_response = JSON.parse(response.body)
    end


    # Public: allows a template to be dynamically created with several options.
    #
    # files         - An array of hashes of file parameters which will be used
    #                 to create actual files suitable for upload in a multipart
    #                 request.
    #
    #                 Options: io, path, name. The io is optional and would
    #                 require creating a file_io object to embed as the first
    #                 argument of any given file hash. See the create_file_ios
    #                 method definition above for more details.
    #
    # email/body    - (Optional) sets the text in the email. Note: the envelope
    #                 seems to override this, not sure why it needs to be
    #                 configured here as well. I usually leave it blank.
    # email/subject - (Optional) sets the text in the email. Note: the envelope
    #                 seems to override this, not sure why it needs to be
    #                 configured here as well. I usually leave it blank.
    # signers       - An array of hashes of signers. See the
    #                 get_signers method definition for options.
    # description   - The template description
    # name          - The template name
    # headers       - Optional hash of headers to merge into the existing
    #                 required headers for a multipart request.
    #
    # Returns a JSON parsed response body containing the template's:
    #   name - Name given above
    #   templateId - The auto-generated ID provided by DocuSign
    #   Uri - the URI where the template is located on the DocuSign servers
    def create_template(options={})
      ios = create_file_ios(options[:files])
      file_params = create_file_params(ios)

      post_body = {
        emailBlurb: "#{options[:email][:body] if options[:email]}",
        emailSubject: "#{options[:email][:subject] if options[:email]}",
        documents: get_documents(ios),
        recipients: {
          signers: get_signers(options[:signers], template: true)
        },
        envelopeTemplateDefinition: {
          description: options[:description],
          name: options[:name],
          pageCount: 1,
          password: '',
          shared: false
        }
      }.to_json

      uri = build_uri("/accounts/#{@acct_id}/templates")

      http = initialize_net_http_ssl(uri)

      request = initialize_net_http_multipart_post_request(
                  uri, post_body, file_params, headers(options[:headers])
                )

      # Finally do the Net::HTTP request!
      response = http.request(request)
      parsed_response = JSON.parse(response.body)
    end


    # Public: create an envelope for delivery from a template
    #
    # headers        - Optional hash of headers to merge into the existing
    #                  required headers for a POST request.
    # status         - Options include: 'sent', 'created', 'voided' and
    #                  determine if the envelope is sent out immediately or
    #                  stored for sending at a later time
    # email/body     - Sets the text in the email body
    # email/subject  - Sets the text in the email subject line
    # template_id    - The id of the template upon which we want to base this
    #                  envelope
    # template_roles - See the get_template_roles method definition for a list
    #                  of options to pass. Note: for consistency sake we call
    #                  this 'signers' and not 'templateRoles' when we build up
    #                  the request in client code.
    # headers        - Optional hash of headers to merge into the existing
    #                  required headers for a multipart request.
    #
    # Returns a JSON parsed response body containing the envelope's:
    #   name - Name given above
    #   templateId - The auto-generated ID provided by DocuSign
    #   Uri - the URI where the template is located on the DocuSign servers

    # Kapil Kale- NOTE: This method didn't really include the ability to
    # programmatically fill in data tabs. I made a few changes to allow
    # access to api v2 functionality.
    #
    # I've also gotten rid of the ruby underscore notation to camelcase
    # translation that was happening in this method and in get_template_roles.
    # When calling this method, structure the options hash as shown in the
    # iodocs API explorer on Docusign's website.
    #
    # This means that in this version of the gem won't actually work with
    # j2Fly's original documentation.
    def create_envelope_from_template(options={})
      content_type = {'Content-Type' => 'application/json'}
      content_type.merge(options[:headers]) if options[:headers]

<<<<<<< HEAD
      post_body = {
        status: options[:status],
        emailBlurb: options[:email][:body],
        emailSubject: options[:email][:subject],
        templateId: options[:template_id],
        templateRoles: get_template_roles(options[:signers])
      }.to_json
=======
      post_body = options.to_json
>>>>>>> cf92c562

      uri = build_uri("/accounts/#{@acct_id}/envelopes")

      http = initialize_net_http_ssl(uri)

      request = Net::HTTP::Post.new(uri.request_uri, headers(content_type))
      request.body = post_body

      response = http.request(request)
      parsed_response = JSON.parse(response.body)
    end


    # Public returns the URL for embedded signing
    #
    # envelope_id - the ID of the envelope you wish to use for embedded signing
    # name        - the name of the signer
    # email       - the email of the recipient
    # return_url  - the URL you want the user to be directed to after he or she
    #               completes the document signing
    # headers     - optional hash of headers to merge into the existing
    #               required headers for a multipart request.
    #
    # Returns the URL string for embedded signing (can be put in an iFrame)
    def get_recipient_view(options={})
      content_type = {'Content-Type' => 'application/json'}
      content_type.merge(options[:headers]) if options[:headers]

      post_body = {
        authenticationMethod: 'email',
        clientUserId: options[:email],
        email: options[:email],
        returnUrl: options[:return_url],
        userName: options[:name]
      }.to_json

      uri = build_uri("/accounts/#{@acct_id}/envelopes/#{options[:envelope_id]}/views/recipient")

      http = initialize_net_http_ssl(uri)

      request = Net::HTTP::Post.new(uri.request_uri, headers(content_type))
      request.body = post_body

      response = http.request(request)
      parsed_response = JSON.parse(response.body)
      parsed_response["url"]
    end

    # Public returns the envelope recipients for a given envelope
    #
    # include_tabs - boolean, determines if the tabs for each signer will be
    #                returned in the response, defaults to false.
    # envelope_id  - ID of the envelope for which you want to retrive the
    #                signer info
    # headers      - optional hash of headers to merge into the existing
    #                required headers for a multipart request.
    #
    # Returns a hash of detailed info about the envelope including the signer
    # hash and status of each signer
    def get_envelope_recipients(options={})
      content_type = {'Content-Type' => 'application/json'}
      content_type.merge(options[:headers]) if options[:headers]

      include_tabs = options[:include_tabs] || false
      include_extended = options[:include_extended] || false
      uri = build_uri("/accounts/#{@acct_id}/envelopes/#{options[:envelope_id]}/recipients?include_tabs=#{include_tabs}&include_extended=#{include_extended}")

      http = initialize_net_http_ssl(uri)
      request = Net::HTTP::Get.new(uri.request_uri, headers(content_type))
      response = http.request(request)
      parsed_response = JSON.parse(response.body)
    end

    # Public retrieves the attached file from a given envelope
    #
    # envelope_id      - ID of the envelope from which the doc will be retrieved
    # document_id      - ID of the document to retrieve
    # local_save_path  - Local absolute path to save the doc to including the
    #                    filename itself
    # headers          - Optional hash of headers to merge into the existing
    #                    required headers for a multipart request.
    #
    # Example
    #
    #   client.get_document_from_envelope(
    #     envelope_id: @envelope_response["envelopeId"],
    #     document_id: 1,
    #     local_save_path: 'docusign_docs/file_name.pdf',
    #     return_stream: true/false # will return the bytestream instead of saving doc to file system.
    #   )
    #
    # Returns the PDF document as a byte stream.
    def get_document_from_envelope(options={})
      content_type = {'Content-Type' => 'application/json'}
      content_type.merge(options[:headers]) if options[:headers]

      uri = build_uri("/accounts/#{@acct_id}/envelopes/#{options[:envelope_id]}/documents/#{options[:document_id]}")

      http = initialize_net_http_ssl(uri)
      request = Net::HTTP::Get.new(uri.request_uri, headers(content_type))
      response = http.request(request)

      split_path = options[:local_save_path].split('/')
      split_path.pop #removes the document name and extension from the array
      path = split_path.join("/") #rejoins the array to form path to the folder that will contain the file

      return response.body if options[:return_stream]
      FileUtils.mkdir_p(path)
      File.open(options[:local_save_path], 'wb') do |output|
        output << response.body
      end
    end
<<<<<<< HEAD

    # Public retrieves the envelope(s) from a specific folder based on search params.
    #
    # Option Query Terms(none are required):
    # query_params:
    #   start_position: Integer The position of the folder items to return. This is used for repeated calls, when the number of envelopes returned is too much for one return (calls return 100 envelopes at a time). The default value is 0.
    #   from_date:      date/Time Only return items on or after this date. If no value is provided, the default search is the previous 30 days.
    #   to_date:        date/Time Only return items up to this date. If no value is provided, the default search is to the current date.
    #   search_text:    String   The search text used to search the items of the envelope. The search looks at recipient names and emails, envelope custom fields, sender name, and subject.
    #   status:         Status  The current status of the envelope. If no value is provided, the default search is all/any status.
    #   owner_name:     username  The name of the folder owner.
    #   owner_email:    email The email of the folder owner.
    #
    # Example
    #
    #   client.search_folder_for_envelopes(
    #     folder_id: xxxxx-2222xxxxx,
    #     query_params: {
    #       search_text: "John Appleseed",
    #       from_date: '7-1-2011+11:00:00+AM',
    #       to_date: '7-1-2011+11:00:00+AM',
    #       status: "completed"
    #     }
    #   )
    #
    def search_folder_for_envelopes(options={})
      content_type = {'Content-Type' => 'application/json'}
      content_type.merge(options[:headers]) if options[:headers]

      q ||= []
      options[:query_params].each do |key, val|
       q << "#{key}=#{val}"
      end

      uri = build_uri("/accounts/#{@acct_id}/folders/#{options[:folder_id]}/?#{q.join('&')}")

      http = initialize_net_http_ssl(uri)
      request = Net::HTTP::Get.new(uri.request_uri, headers(content_type))
      response = http.request(request)
      parsed_response = JSON.parse(response.body)
    end

    # Calls the proper api based on the configuration setup.
    def api
      "DocusignRest::Client::#{self.api_version.capitalize}".constantize
    end
  end
=======
>>>>>>> cf92c562

    # Grabs envelope data.
    # Equivalent to the following call in the API explorer:
    # Get Envelopev2/accounts/:accountId/envelopes/:envelopeId
    #
    # envelope_id- DS id of envelope to be retrieved.
    def get_envelope(envelope_id)
      content_type = {'Content-Type' => 'application/json'}
      uri = build_uri("/accounts/#{@acct_id}/envelopes/#{envelope_id}")

      http = initialize_net_http_ssl(uri)
      request = Net::HTTP::Get.new(uri.request_uri, headers(content_type))
      response = http.request(request)
      parsed_response = JSON.parse(response.body)
    end
  end
end<|MERGE_RESOLUTION|>--- conflicted
+++ resolved
@@ -595,23 +595,10 @@
     #   name - Name given above
     #   templateId - The auto-generated ID provided by DocuSign
     #   Uri - the URI where the template is located on the DocuSign servers
-
-    # Kapil Kale- NOTE: This method didn't really include the ability to
-    # programmatically fill in data tabs. I made a few changes to allow
-    # access to api v2 functionality.
-    #
-    # I've also gotten rid of the ruby underscore notation to camelcase
-    # translation that was happening in this method and in get_template_roles.
-    # When calling this method, structure the options hash as shown in the
-    # iodocs API explorer on Docusign's website.
-    #
-    # This means that in this version of the gem won't actually work with
-    # j2Fly's original documentation.
     def create_envelope_from_template(options={})
       content_type = {'Content-Type' => 'application/json'}
       content_type.merge(options[:headers]) if options[:headers]
 
-<<<<<<< HEAD
       post_body = {
         status: options[:status],
         emailBlurb: options[:email][:body],
@@ -619,9 +606,6 @@
         templateId: options[:template_id],
         templateRoles: get_template_roles(options[:signers])
       }.to_json
-=======
-      post_body = options.to_json
->>>>>>> cf92c562
 
       uri = build_uri("/accounts/#{@acct_id}/envelopes")
 
@@ -734,7 +718,6 @@
         output << response.body
       end
     end
-<<<<<<< HEAD
 
     # Public retrieves the envelope(s) from a specific folder based on search params.
     #
@@ -781,9 +764,6 @@
     def api
       "DocusignRest::Client::#{self.api_version.capitalize}".constantize
     end
-  end
-=======
->>>>>>> cf92c562
 
     # Grabs envelope data.
     # Equivalent to the following call in the API explorer:
