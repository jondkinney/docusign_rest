--- conflicted
+++ resolved
@@ -1,7 +1,3 @@
 module DocusignRest
-<<<<<<< HEAD
-  VERSION = "0.1.0"
-=======
-  VERSION = "0.0.10.1"
->>>>>>> cf92c562
+  VERSION = "0.1.0.1"
 end